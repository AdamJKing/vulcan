--- conflicted
+++ resolved
@@ -280,11 +280,8 @@
       ProblemFilters.exclude[DirectMissingMethodProblem]("vulcan.Codec.withDecodingTypeName"),
       ProblemFilters.exclude[DirectMissingMethodProblem]("vulcan.AvroError.decode*"),
       ProblemFilters.exclude[DirectMissingMethodProblem]("vulcan.AvroError.encode*"),
-<<<<<<< HEAD
-      ProblemFilters.exclude[MissingClassProblem]("vulcan.Codec$Field$")
-=======
+      ProblemFilters.exclude[MissingClassProblem]("vulcan.Codec$Field$"),
       ProblemFilters.exclude[DirectMissingMethodProblem]("vulcan.AvroException.*")
->>>>>>> bff01f0a
     )
     // format: on
   }
